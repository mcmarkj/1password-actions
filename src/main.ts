import * as core from '@actions/core'
import {OnePasswordConnect} from '@1password/connect'
import * as parsing from './parsing'
import {HttpError} from '@1password/connect/dist/lib/utils/error'

// Create new connector with HTTP Pooling
const op = OnePasswordConnect({
  serverURL: core.getInput('connect-server-url'),
  token: core.getInput('connect-server-token'),
  keepAlive: true
})

const fail_on_not_found: boolean = core.getInput('fail-on-not-found') === 'true'

const getVaultID = async (vaultName: string): Promise<string | undefined> => {
  try {
    const vaults = await op.listVaults()
    for (const vault of vaults) {
      if (vault.name === vaultName) {
        return vault.id
      }
    }

    if (fail_on_not_found) {
      core.setFailed(`🛑 No vault matched name '${vaultName}'`)
    } else {
      core.info(`⚠️ No vault matched name '${vaultName}'`)
    }
  } catch (error) {
    if (instanceOfHttpError(error)) {
      if (fail_on_not_found) {
        core.setFailed(`🛑 Error for vault: '${vaultName}' - '${error.message}'`)
      } else {
        core.info(
          `⚠️ Error for vault: '${vaultName}' - '${error.message}'. Continuing as fail-on-not-found is disabled.`
        )
      }
    }
    if (error instanceof Error) core.setFailed(error.message)
  }
}

const getSecret = async (
  vaultID: string,
  secretTitle: string,
  fieldName: string,
  outputString: string,
  outputOverriden: boolean
): Promise<void> => {
  try {
    const vaultItems = await op.getItemByTitle(vaultID, secretTitle)

    const secretFields = vaultItems['fields'] || []

    // if fieldName wasn't specified, we just output any we find
    let foundSecret = fieldName === ''

    for (const items of secretFields) {
      if (fieldName !== '' && items.label !== fieldName) {
        continue
      }
      if (items.value != null) {
        let outputName = `${outputString}_${items.label?.toLowerCase()}`
        if (fieldName && outputOverriden) {
          outputName = outputString
        }
        setOutput(outputName, items.value.toString())
        setEnvironmental(outputName, items.value.toString())
        foundSecret = true
        if (fieldName) {
          break
        }
      }
    }

<<<<<<< HEAD
    if (!foundSecret) {
      if (fail_on_not_found) {
        core.setFailed(`🛑 No secret matched '${secretTitle}' with field '${fieldName}'`)
      } else {
        core.info(`⚠️ No secret matched '${secretTitle}' with field '${fieldName}'`)
      }
=======
    if (fail_on_not_found) {
      core.setFailed(
        `🛑 No secret matched ${secretTitle} with field ${fieldName}`
      )
    } else {
      core.info(`⚠️ No secret matched ${secretTitle} with field ${fieldName}`)
>>>>>>> dd138c50
    }
  } catch (error) {
    if (instanceOfHttpError(error)) {
      if (fail_on_not_found) {
        core.setFailed(`🛑 Error for secret: '${secretTitle}' - '${error.message}'`)
      } else {
        core.info(
          `⚠️ Error for secret: '${secretTitle}' - '${error.message}'. Continuing as fail-on-not-found is disabled.`
        )
      }
    }
    if (error instanceof Error) core.setFailed(error.message)
  }
}

/* eslint-disable  @typescript-eslint/no-explicit-any */
function instanceOfHttpError(object: any): object is HttpError {
  return Number.isInteger(object.status)
}

const setOutput = async (
  outputName: string,
  secretValue: string
): Promise<void> => {
  try {
    core.setSecret(secretValue)
    core.setOutput(outputName, secretValue)
    core.info(`Secret ready for use: ${outputName}`.toString())
  } catch (error) {
    if (error instanceof Error) core.setFailed(error.message)
  }
}

const setEnvironmental = async (
  outputName: string,
  secretValue: string
): Promise<void> => {
  try {
    if (core.getInput('export-env-vars') === 'true') {
      core.setSecret(secretValue)
      core.exportVariable(outputName, secretValue)
      core.info(
        `Environmental variable globally ready for use in pipeline: '${outputName}'`
      )
    }
  } catch (error) {
    if (error instanceof Error) core.setFailed(error.message)
  }
}

async function run(): Promise<void> {
  try {
    // Translate the vault path into it's respective segments
    const secretPath = core.getInput('secret-path')
    const itemRequests = parsing.parseItemRequestsInput(secretPath)
    for (const itemRequest of itemRequests) {
      // Get the vault ID for the vault
      const secretVault = itemRequest.vault
      const vaultID = await getVaultID(secretVault)
      // Set the secrets fields
      const secretTitle = itemRequest.name
      const fieldName = itemRequest.field
      const outputString = itemRequest.outputName
      const outputOverriden = itemRequest.outputOverriden
      if (vaultID !== undefined) {
        getSecret(
          vaultID,
          secretTitle,
          fieldName,
          outputString,
          outputOverriden
        )
      } else {
        core.setFailed("Can't find vault.")
      }
    }
  } catch (error) {
    if (error instanceof Error) core.setFailed(error.message)
  }
}

run()<|MERGE_RESOLUTION|>--- conflicted
+++ resolved
@@ -73,21 +73,12 @@
       }
     }
 
-<<<<<<< HEAD
     if (!foundSecret) {
       if (fail_on_not_found) {
         core.setFailed(`🛑 No secret matched '${secretTitle}' with field '${fieldName}'`)
       } else {
         core.info(`⚠️ No secret matched '${secretTitle}' with field '${fieldName}'`)
       }
-=======
-    if (fail_on_not_found) {
-      core.setFailed(
-        `🛑 No secret matched ${secretTitle} with field ${fieldName}`
-      )
-    } else {
-      core.info(`⚠️ No secret matched ${secretTitle} with field ${fieldName}`)
->>>>>>> dd138c50
     }
   } catch (error) {
     if (instanceOfHttpError(error)) {
